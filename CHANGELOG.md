# Change Log

All notable changes to this project will be documented in this file.

The format is based on [Keep a Changelog](http://keepachangelog.com/)
and this project adheres to [Semantic Versioning](http://semver.org/).

## [Unreleased] - yyyy-mm-dd

<<<<<<< HEAD
## [1.16.0a1] - 2022-06-15

### Update notes

We are releasing this update as alpha to gather stability feedback and to ensure this update works across all commonly used environments for Alliance Auth.

>**Important**:<br>Please only install this update if you feel comfortable with potentially having to restore your data in case of issues.

This update has been successfully completed on different installations including in production. And just in case something goes wrong we are providing you with a restore procedure that allows you to fully restore your previous version and data.

Should you run into any issues and need help please give us a shout on the AA Discord (#community-packages).

Please kindly give us feedback about the result of your alpha test and what environment you used (e.g. Ubuntu 18.04 with Maria DB 10.5 and Alliance Auth 2.12.1), so we can determine when to release this version as stable.

#### Updating

Please follow the these steps to install this update:

1. Make sure you are on the latest stable version (1.15)
1. Shut down your AA instance completely: `sudo supervisorctl stop myauth:`
1. Optional: If you have any additional services that are connected with your AA instance shut them down too.
1. Clear your cache: `sudo redis-cli flushall;`
1. Backup your Member Audit tables into a folder of your choice: `sudo mysql alliance_server -u allianceserver -p -N -e 'show tables like "memberaudit\_%"' | sudo xargs mysqldump alliance_server -u allianceserver -p > memberaudit_backup.sql`
1. Optional: Backup tables of apps dependent on Member Audit if applicable, e.g. Mail Relay, aa-memberaudit-securegroups
1. Install the alpha release: `pip install aa-memberaudit==1.16.0a1`
1. Verify that the installation run through without any errors or warnings
1. Run migrate: `python manage.py migrate`
1. Verify that the Django migrations went through without showing any errors or warnings
1. Verify that all migrations for Member Audit have been enabled, including `0012`: `python manage.py showmigrations memberaudit`
1. Restart your AA instance: `sudo supervisorctl start myauth:`
1. Open Member Audit and the character finder for a sample character to verify that the data has been migrated correctly.

#### Restore (optional)

In case your update failed here is how you can restore your previous stable version and data:

1. Shut down your AA instance: `sudo supervisorctl stop myauth:`
1. Clear your cache: `sudo redis-cli flushall;`
1. Migrate Member Audit to zero: `python manage.py migrate memberaudit zero --fake`
1. Delete Member Audit tables by running the `drop_tables.sql` script provided under `memberaudit/tools` e.g. with: `sudo mysql -u allianceserver -p alliance_server < drop_tables.sql`
1. Re-install the latest stable version: `pip install aa-memberaudit==1.15.0`
1. Run migrate: `python manage.py migrate`
1. Re-load your data backup for Member Audit: `sudo mysql -u allianceserver -p alliance_server < memberaudit_backup.sql`
1. Optional: Re-load your data backup for dependant apps OR manually delete tables of dependant apps, migrate them to zero faked then run migrate again to create fresh tables
1. Restart your AA instance: `sudo supervisorctl start myauth:`

### Changed

- Make sure historical character data is preserved after user "revokes his API keys"
- Characters loose their user relation and become "orphans" in AA after their API keys are revoked. These orphans can now be found through the character finder
=======
## [1.15.1] - 2022-08-06

### Added

- Extended API to make upcoming model change transparent for 3rd party apps
>>>>>>> 2598d7c6

## [1.15.0] - 2022-07-22

### Added

- Display unallocated skillpoints (#121)
- Display injected (but untrained) skills on character sheet (#122)

### Changed

- Operations and user manual moved to Sphinx docs on rtd
- Swagger spec updated (#119)

## [1.14.4] - 2022-07-14

### Fixed

- XSS vulnerability in character bio and emails

Big thanks to @marnvermuldir for finding and fixing this issue!

## [1.14.3] - 2022-06-17

### Changed

- Switch to local SWAGGER spec file

### Fixed

- Add test data to distribution package

## [1.14.2] - 2022-04-11

### Fixed

- Do not show type ID in name of skills in character skill list

## [1.14.1] - 2022-04-06

### Fixed

- Not all shared characters are shown in character finder

## [1.14.0] - 2022-04-01

### Added

- Ability to filter the skill report to only main characters (#110)

Big thanks to @buymespam for the contribution!

### Changed

- Big performance improvement of character finder page for large data sets (>1000 characters)

## [1.13.0] - 2022-03-30

### Added

- Ability to see unregistered characters in character finder

### Changed

- Removed location from character finder
- Handle Asset Safety as special location

### Fixed

- Creating skill sets from fittings are missing skills (required skill 4, 5, 6 if any)
- Show characters being currently updated with status unknown instead of issue

## [1.12.1] - 2022-03-21

### Changed

- Improved performance for admin sites: character, location
- Characters with update issues can now be found by sorting the column "last_update_ok" instead of a filter

## [1.12.0] - 2022-03-18

### Added

- Ability to copy missing required skills to the clipboard, so they can be imported into the skill queue in the Eve client.

## [1.11.1] - 2022-03-16

### Fixed

- Re-enable modal for showing skill set skills for character

## [1.11.0] - 2022-03-16

>**Update note**:<br>Please make sure to re-run the `memberaudit_load_eve` command, which will pre-load types needed to process fittings. Otherwise importing fittings can take a long time.

### Fixed

- Contract Times Should Not be Localized (#108)

## [1.11.0b5] - 2022-03-15

### Changed

- Improved performance of skill set reports page
- Improved performance of character launcher page

## [1.11.0b4] - 2022-03-14

### Changed

- Improved performance of character skill sets tab, character implants tabs, character viewer main page

## [1.11.0b3] - 2022-03-13

### Changed

- Technical improvements (!38)

## [1.11.0b2] - 2022-03-12

### Added

- Ability to define a different name when creating a skill set from a fitting
- Ability to add new skill set to group when creating from fitting

### Changed

- Improved performance of admin site pages for skill sets and skill set groups

### Fixed

- Fail to parse fittings from Eve client with missing slots correctly (#111)

## [1.11.0b1] - 2022-03-10

>**Update note**:<br>Please make sure to re-run the `memberaudit_load_eve` command, which will pre-load types needed to process fittings. Otherwise importing fittings can take a long time.

### Added

- Ability to create skill sets from imported fittings in EFT format via copy & paste from PYFA or Eve Client

## [1.10.0] - 2022-03-05

### Added

- Compliance Groups: You can now ensure that only users who have registered all their characters have access to services. For details please see the respective section in the README / User Manual.

## [1.9.4] - 2022-03-02

### Changed

- Update dependencies for AA 3 compatibility

## [1.9.3] - 2022-03-01

### Changed

- Update dependencies for Django 4 compatibility

## [1.9.2] - 2022-02-12

### Changed

- Improved rendering of bios and mails. Now fully supports font sizes and most links. Colors are ignored on purpose to ensure good readibility with both light and dark theme.

## [1.9.1] - 2022-02-04

### Fixed

- Shared characters that lost the sharing permission are automatically unshared

## [1.9.0] - 2022-01-24

### Added

- Ability to download data export files directly from the web site.

### Changed

- Restricted access with `view_same_corporation` and `view_same_alliance` to affiliations from main character only (#106)
- Removed support for outdated Python 3.6 & Django 3.1

## [1.8.0] - 2022-01-19

### Added

- Data export tool now also supports contracts and contract items

## [1.7.1] - 2022-01-08

### Changed

- Recruiters can now only see character that are shared and if the owning user has the "share_characters" permission. Use case: When only guests can share they charactes, recruiters now automatically loose access to their charactes, one a guest becomes a member.

## [1.7.0] - 2022-01-08

### Added

- Link to directly open character viewer for main characters from compliance report. This allows you to see quicly which characters are missing for full compliance, because the sidebar shows which characters are not registered.

### Changed

- Own user is always shown in reports

## [1.6.0] - 2021-12-19

### Added

- Show reason in wallet journal
- New management command for exporting data as CSV files

### Fixed

- Store reason when syncing wallet journal entries

## [1.5.1] - 2021-11-21

### Fixed

- Error when trying to delete users from memberaudit (or auth) (#104)

## [1.5.0] - 2021-11-12

### Added

- Now also shows current ship of a character in the character viewer

## [1.4.1] - 2021-11-05

### Changed

- Added CI tests for AA 2.9 / Django 3.2

### Fixed

- Character Viewer Wallet panel not sorting correctly (Issue #103)

## [1.4.0] - 2021-07-01

### Added

- Will now send daily reminder notifications to users if their character tokens become invalid.

## [1.3.3] - 2021-06-30

### Changed

- Will no longer run updates during the daily downtime

### Fixed

- Trying to update a character on admin site gives error 500

## [1.3.2] - 2021-05-18

### Fixed

- Trying to fetch deleted mail results in 404s repeatedly (#94)

## [1.3.1] - 2021-05-04

### Changed

- Permissions `view_same_corporation` and `view_same_alliance` will now give access to other characters from **all** corporations / alliances the user's characters belong to. Not only the main character.

### Fixed

- Trying to delete a character from the admin site results in timeouts.
- Make badges fit into the menu

## [1.3.0] - 2021-04-17

### Added

- Show attributes for characters

### Changed

- Disabled fetching EveAncestry objects since current ESI bug is causing HTTP errors. See also: <https://github.com/esi/esi-issues/issues/1264>
- Performance tuning for various view queries

Big thanks to @gray_73 for the feature contribution!

### Fixed

- Added missing tables to drop_tables SQL

## [1.2.1] - 2021-02-18

### Added

- Added user state information to user compliance and skill set reports

### Changed

- Removed guests from user compliance report
- Removed guests from corporations compliance reports
- Removed guests from skill set reports
- Character sidebar now also shows unregistered characters
- Clicking on unaccessible characters in the character sidebar on longer links to a "no permission" page; instead the link has been removed.

## [1.2.0] - 2021-02-16

### Added

- New details window for skill sets showing in detail which skills need to be trained
- New report for corporation compliance
- Additional filters for the character finder

### Changed

- Moved utils into it's own distribution package: allianceauth-app-utils

Thank you @gray_73 for your contribution to this release.

## [1.1.1] - 2021-01-29

### Added

- Additional filters and columns for character finder

### Changed

- Switched from local to on-demand swagger spec
- Improved protection of tasks against ESI outage and exceeded ESI error limits

## [1.1.0] - 2021-01-25

### Added

- Wallet transactions ([#88](https://gitlab.com/ErikKalkoken/aa-memberaudit/issues/88))
- Red/green coloring of wallet amounts like in the Eve client

## [1.0.2] - 2021-01-22

### Changed

- Refactor and split models ([#66](https://gitlab.com/ErikKalkoken/aa-memberaudit/issues/66))

### Fixed

- Incompatible with django-redis-cache 3.0 ([#90](https://gitlab.com/ErikKalkoken/aa-memberaudit/issues/90))

### Changed

## [1.0.1] - 2021-01-16

### Changed

- Performance improvements for update tasks ([#85](https://gitlab.com/ErikKalkoken/aa-memberaudit/issues/85))
- Improved resilience against ESI timeouts during transactions ([#87](https://gitlab.com/ErikKalkoken/aa-memberaudit/issues/87))
- Improved protection against 420 error when running an update ([#83](https://gitlab.com/ErikKalkoken/aa-memberaudit/issues/83))

### Fixed

- Layout error for user with no main in reports ([#86](https://gitlab.com/ErikKalkoken/aa-memberaudit/issues/86))

## [1.0.0] - 2021-01-05

### Fixed

- Shows correct icons for BPC and BPOs
- SkillSet reports: 'NoneType' object has no attribute 'portrait_url' ([#81](https://gitlab.com/ErikKalkoken/aa-memberaudit/issues/81))

## [1.0.0b3] - 2020-12-24

### Added

- Data retention limits for mail, contracts, wallet ([#75](https://gitlab.com/ErikKalkoken/aa-memberaudit/issues/75))
- Show and filter NPCs/agents in contact list ([#63](https://gitlab.com/ErikKalkoken/aa-memberaudit/issues/63))
- Autocomplete drop-down for skills and ship_type in skill sets
- Improved statistics with memberaudit_stats
- More filters and better sorting on admin site

### Changed

- Default values for MEMBERAUDIT_UPDATE_STALE_RING_x now rounded to full hours

### Fixed

- Require minimum version of django-eveuniverse for fix ([#71](https://gitlab.com/ErikKalkoken/aa-memberaudit/issues/71))
- Icon for SKINs not shown in assets and contracts ([#50](https://gitlab.com/ErikKalkoken/aa-memberaudit/issues/50))
- Workaround to prevent character details update aborts ([#77](https://gitlab.com/ErikKalkoken/aa-memberaudit/issues/77))

## [1.0.0b2] - 2020-12-14

### Update notes

The feature for sharing ones characters now requires the new permission `share_characters`. To keep the sharing feature enabled, please make sure to assign this new permission accordingly (e.g. to the guest state).

### Added

- `App_totals` added to **memberaudit_stats** command

### Changed

- Only users with the new permission `share_characters` can share their characters. ([#69](https://gitlab.com/ErikKalkoken/aa-memberaudit/issues/69))

### Fixed

- Non existing user are marked as compliant ([#59](https://gitlab.com/ErikKalkoken/aa-memberaudit/issues/59))
- Character encoding/escaping ([#60](https://gitlab.com/ErikKalkoken/aa-memberaudit/issues/60))
- Corp history not reading correctly ([#68](https://gitlab.com/ErikKalkoken/aa-memberaudit/issues/68))
- Workaround to deal with broken ESI ancestry endpoint. ([#70](https://gitlab.com/ErikKalkoken/aa-memberaudit/issues/70))

## [1.0.0b1] - 2020-12-07

### Change

- Updated README for beta release

### Fixed

- Fixed tox issue related to new PIP dependency resolver

## [1.0.0a15] - 2020-12-06

### Change

- Re-designed doctrines to the much broader concept of skill sets ([#58](https://gitlab.com/ErikKalkoken/aa-memberaudit/issues/58))

## [1.0.0a14] - 2020-12-04

### Change

- Former mailing lists  ([#57](https://gitlab.com/ErikKalkoken/aa-memberaudit/issues/57))
- More options for management commands

### Fix

- Asset update fails to report success when there was no change

## [1.0.0a13] - 2020-12-03

### Fix

- Stale identification not fully aligned with periodic update tasks

## [1.0.0a12] - 2020-12-03

### Added

- Ability to get measured durations of update process for system tuning

### Fixed

- Sorting order of characters on admin site

## [1.0.0a11] - 2020-12-02

### Changed

- Access to other characters require new permission (except for shared characters) ([#49](https://gitlab.com/ErikKalkoken/aa-memberaudit/issues/49))

## [1.0.0a10] - 2020-12-01

### Changed

- Further improvement of the asset update process ([#56](https://gitlab.com/ErikKalkoken/aa-memberaudit/issues/56))

## [1.0.0a9] - 2020-11-30

### Changed

- Reduce update load by enabling skipping of updates when data has not changed

## [1.0.0a8] - 2020-11-28

### Fixed

- Assets update process is visible to the user ([#56](https://gitlab.com/ErikKalkoken/aa-memberaudit/issues/56))

## [1.0.0a7] - 2020-11-25

### Changed

- don't show permissions we don't use ([!4](https://gitlab.com/ErikKalkoken/aa-memberaudit/-/merge_requests/4))

### Fixed

- Handle ESI error from resolving mailing lists as sender in mails ([#54](https://gitlab.com/ErikKalkoken/aa-memberaudit/issues/55))

## [1.0.0a6] - 2020-11-20

### Changed

- Changed approach: Structure resolving exceeds ESI error rate limit ([#53](https://gitlab.com/ErikKalkoken/aa-memberaudit/issues/53))

## [1.0.0a5] - 2020-11-19

### Fixed

- Fix to be confirmed: Structure resolving exceeds ESI error rate limit ([#53](https://gitlab.com/ErikKalkoken/aa-memberaudit/issues/53))

## [1.0.0a4] - 2020-11-18

### Fixed

- Unknown mailing list IDs are crashing mail update and halting EveEntity ID resolution for all apps ([#51](https://gitlab.com/ErikKalkoken/aa-memberaudit/issues/51))
- Wrong character count in compliance report ([#52](https://gitlab.com/ErikKalkoken/aa-memberaudit/issues/52))

## [1.0.0a3] - 2020-11-17

### Fixed

- Can't see alts of other alliance mains ([#45](https://gitlab.com/ErikKalkoken/aa-memberaudit/issues/45))
- Change report restriction ([#49](https://gitlab.com/ErikKalkoken/aa-memberaudit/issues/49))

## [1.0.0a2] - 2020-11-14

### Added

- Add durations to corp history ([#43](https://gitlab.com/ErikKalkoken/aa-memberaudit/issues/42))

### Fixed

- Attempt: Fix not-yet-loaded mail behavior ([#40](https://gitlab.com/ErikKalkoken/aa-memberaudit/issues/42))
- Disable vertical slider for tables in character finder, reports ([#40](https://gitlab.com/ErikKalkoken/aa-memberaudit/issues/41))

## [1.0.0a1] - 2020-11-12

### Added

- Initial alpha release<|MERGE_RESOLUTION|>--- conflicted
+++ resolved
@@ -7,7 +7,6 @@
 
 ## [Unreleased] - yyyy-mm-dd
 
-<<<<<<< HEAD
 ## [1.16.0a1] - 2022-06-15
 
 ### Update notes
@@ -58,13 +57,12 @@
 
 - Make sure historical character data is preserved after user "revokes his API keys"
 - Characters loose their user relation and become "orphans" in AA after their API keys are revoked. These orphans can now be found through the character finder
-=======
+
 ## [1.15.1] - 2022-08-06
 
 ### Added
 
 - Extended API to make upcoming model change transparent for 3rd party apps
->>>>>>> 2598d7c6
 
 ## [1.15.0] - 2022-07-22
 
