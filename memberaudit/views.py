--- conflicted
+++ resolved
@@ -1180,7 +1180,7 @@
             )
         else:
             group_name = UNGROUPED_SKILL_SET
-        
+
         url = (
             check.skill_set.ship_type.icon_url(DEFAULT_ICON_SIZE)
             if check.skill_set.ship_type
@@ -1273,11 +1273,6 @@
 @login_required
 @permission_required("memberaudit.basic_access")
 @fetch_character_if_allowed()
-<<<<<<< HEAD
-<<<<<<< HEAD
-<<<<<<< HEAD
-=======
->>>>>>> 3e64a47a
 def character_skill_set_details(
     request, character_pk: int, character: Character, skill_set_pk: int
 ) -> HttpResponse:
@@ -1305,10 +1300,6 @@
         recommended_level_str = "-"
         required_level_str = "-"
         current_str = "-"
-<<<<<<< HEAD
-<<<<<<< HEAD
-=======
->>>>>>> 3e64a47a
         result = ""
 
         if skill.recommended_level is not None:
@@ -1345,91 +1336,6 @@
         "ship_url": url,
         "skills": out_data,
     }
-<<<<<<< HEAD
-=======
-def character_skill_set_details(request, 
-character_pk: int, 
-character: Character,
-skill_set_pk: int) -> HttpResponse:
-=======
-def character_skill_set_details(
-    request, character_pk: int, character: Character, skill_set_pk: int
-) -> HttpResponse:
->>>>>>> adding pre-commit changes
-
-    skill_set = SkillSet.objects.get(id=skill_set_pk)
-    skill_set_skills = SkillSetSkill.objects.filter(skill_set_id=skill_set_pk)
-
-    out_data = list()
-
-    url = (
-        skill_set.ship_type.icon_url(ICON_SIZE_64)
-        if skill_set.ship_type
-        else eveimageserver.type_icon_url(
-            SKILL_SET_DEFAULT_ICON_TYPE_ID, size=ICON_SIZE_64
-        )
-    )
-
-    for skill in skill_set_skills:
-        cs = (
-            character.skills.select_related("eve_type")
-            .filter(eve_type_id=skill.eve_type_id)
-            .first()
-        )
-
-        current = 0
-=======
->>>>>>> added unit test, sorted skill, fixed linebreak
-        result = ""
-
-        if skill.recommended_level is not None:
-            recommended_level_str = MAP_SKILL_LEVEL_ARABIC_TO_ROMAN[
-                skill.recommended_level
-            ]
-
-        if skill.required_level is not None:
-            required_level_str = MAP_SKILL_LEVEL_ARABIC_TO_ROMAN[skill.required_level]
-
-        if cs is not None:
-            current_str = MAP_SKILL_LEVEL_ARABIC_TO_ROMAN[cs.active_skill_level]
-
-        if cs is None:
-            result = "fas fa-times boolean-icon-false"
-        elif cs.active_skill_level >= skill.recommended_level:
-            result = "fas fa-check-double boolean-icon-true"
-        elif cs.active_skill_level >= skill.required_level:
-            result = "fas fa-check boolean-icon-true"
-
-        out_data.append(
-            {
-                "name": skill.eve_type.name,
-                "required": required_level_str,
-                "recommended": recommended_level_str,
-                "current": current_str,
-                "result": result,
-            }
-        )
-
-<<<<<<< HEAD
-<<<<<<< HEAD
-    context = { 
-            "name" : skill_set.name,
-            "ship_url": url,
-            "skills" : out_data,
-        }
->>>>>>> Add details modal for skills
-=======
-=======
-    out_data = sorted(out_data, key=lambda k: (k["name"].lower()))
->>>>>>> added unit test, sorted skill, fixed linebreak
-    context = {
-        "name": skill_set.name,
-        "ship_url": url,
-        "skills": out_data,
-    }
->>>>>>> adding pre-commit changes
-=======
->>>>>>> 3e64a47a
 
     return render(
         request,
@@ -1455,19 +1361,7 @@
                 {
                     "group": skill.eve_type.eve_group.name,
                     "skill": skill.eve_type.name,
-<<<<<<< HEAD
-<<<<<<< HEAD
-<<<<<<< HEAD
                     "skill_name": f"{skill_name} - {skill.eve_type_id}",
-=======
-                    "skill_name":f"{skill_name} - {skill.eve_type_id}",
->>>>>>> Add details modal for skills
-=======
-                    "skill_name": f"{skill_name} - {skill.eve_type_id}",
->>>>>>> adding pre-commit changes
-=======
-                    "skill_name": f"{skill_name} - {skill.eve_type_id}",
->>>>>>> 3e64a47a
                     "level": skill.active_skill_level,
                     "level_str": level_str,
                 }
